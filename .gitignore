--- conflicted
+++ resolved
@@ -237,7 +237,6 @@
 .DS_Store
 .idea/
 
-<<<<<<< HEAD
 # Datasets
 CBFdataset/
 CBFdataset_PETS/
@@ -249,7 +248,6 @@
 
 # Matlab matrices
 *.mat
-=======
+
 scratch.py
-tmp.pt
->>>>>>> 47e45ed5
+tmp.pt