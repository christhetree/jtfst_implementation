--- conflicted
+++ resolved
@@ -237,13 +237,9 @@
 .DS_Store
 .idea/
 
-# Dataset
-<<<<<<< HEAD
+# Datasets
 CBFdataset/
 CBFdataset_PETS/
 
 # Matlab matrices
-*.mat
-=======
-CBFdataset/
->>>>>>> 294187cc
+*.mat