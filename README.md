--- conflicted
+++ resolved
@@ -24,19 +24,15 @@
     matlab -r dJTFS_acciacatura --nodisplay --nodesktop
     matlab -r dJTFS_portamento --nodisplay --nodesktop
     matlab -r dJTFS_glissando --nodisplay --nodesktop
-<<<<<<< HEAD
+    cd ..
     ```
 
-    This will output `.mat` files for each technique. Defaults to outputting in the matlab directory with output like: `dSTFS_<technique>.mat`
-
-    b) Internal JTFST
+    This will output `.mat` files for each technique. Defaults to outputting in the matlab directory with output like: `dJTFS_<technique>.mat`
 
 4. Preprocess the extracted features prior to classification.
 
     ```
-    cd ..
-    
-    python python/feature_preprocess.py matlab/dSTFS_acciacatura.mat file_names.txt acciacatura
-=======
->>>>>>> 294187cc
+    python python/feature_preprocess.py matlab/dJTFS_acciacatura.mat file_names.txt acciacatura
+    python python/feature_preprocess.py matlab/dJTFS_portamento.mat file_names.txt portamento
+    python python/feature_preprocess.py matlab/dJTFS_glissando.mat file_names.txt glissando
     ```