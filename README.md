# jtfst_implementation

## Reproducing
1. Download & extract the [Chinese Bamboo Flute](https://zenodo.org/record/5744336#.Y5FBb-zP1pQ) dataset

    ```
    ssh scripts/download.sh
    ```

2. Filter the dataset to remove non pitch evolution-based playing techniques. We are only looking at acciacatura, glissando, and portamento. In order to run on consumer compute we also segment all audio files and annotations to less thatn 60s.

    ```
    python python/data_preprocess.py
    ```

<<<<<<< HEAD
    Saves filtered and segmented dataset to `CBFdataset_PETS`

3. Compute the joint time-frequency scattering transform on all audio files in the dataset.

    a) Matlab -- the original paper uses [ScatNet](https://www.di.ens.fr/data/software/scatnet/) and Matlab. The matlab executable can be called from the command line (requires an active matlab installation and the full path of the executable to be aliases to 'matlab'):

    ```
    cd matlab
    matlab -r dJTFS_acciacatura --nodisplay --nodesktop
    matlab -r dJTFS_portamento --nodisplay --nodesktop
    matlab -r dJTFS_glissando --nodisplay --nodesktop
    ```
=======
    Saves filtered and segmented dataset to `CBFdataset_PETS`
>>>>>>> e81d08fb
<|MERGE_RESOLUTION|>--- conflicted
+++ resolved
@@ -13,7 +13,6 @@
     python python/data_preprocess.py
     ```
 
-<<<<<<< HEAD
     Saves filtered and segmented dataset to `CBFdataset_PETS`
 
 3. Compute the joint time-frequency scattering transform on all audio files in the dataset.
@@ -25,7 +24,4 @@
     matlab -r dJTFS_acciacatura --nodisplay --nodesktop
     matlab -r dJTFS_portamento --nodisplay --nodesktop
     matlab -r dJTFS_glissando --nodisplay --nodesktop
-    ```
-=======
-    Saves filtered and segmented dataset to `CBFdataset_PETS`
->>>>>>> e81d08fb
+    ```