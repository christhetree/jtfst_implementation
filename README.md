# jtfst_implementation

## Reproducing
1. Download & extract the [Chinese Bamboo Flute](https://zenodo.org/record/5744336#.Y5FBb-zP1pQ) dataset

    ```
    ssh scripts/download.sh
    ```

2. Filter the dataset to remove non pitch evolution-based playing techniques. We are only looking at acciacatura, glissando, and portamento. In order to run on consumer compute we also segment all audio files and annotations to less thatn 60s.

    ```
    python python/data_preprocess.py
    ```

    Saves filtered and segmented dataset to `CBFdataset_PETS`

3. Compute the joint time-frequency scattering transform on all audio files in the dataset.

    a) Matlab -- the original paper uses [ScatNet](https://www.di.ens.fr/data/software/scatnet/) and Matlab. The matlab executable can be called from the command line (requires an active matlab installation and the full path of the executable to be aliases to 'matlab'):

    ```
    cd matlab
<<<<<<< HEAD

    matlab -r dJTFS_acciacatura -nodisplay -nodesktop
    matlab -r dJTFS_portamento -nodisplay -nodesktop
    matlab -r dJTFS_glissando -nodisplay -nodesktop

=======
    matlab -r dJTFS_acciacatura --nodisplay --nodesktop
    matlab -r dJTFS_portamento --nodisplay --nodesktop
    matlab -r dJTFS_glissando --nodisplay --nodesktop
>>>>>>> 51182fde
    cd ..
    ```

    This will output `.mat` files for each technique. Defaults to outputting in the matlab directory with output like: `dJTFS_<technique>.mat`

4. Preprocess the extracted features prior to classification.

    ```
<<<<<<< HEAD
    python python/feature_preprocess.py matlab/dSTFS_acciacatura.mat file_names.txt acciacatura

    python python/feature_preprocess.py matlab/dSTFS_portamento.mat file_names.txt portamento

    python python/feature_preprocess.py matlab/dSTFS_glissando.mat file_names.txt glissando
=======
    python python/feature_preprocess.py matlab/dJTFS_acciacatura.mat file_names.txt acciacatura
    python python/feature_preprocess.py matlab/dJTFS_portamento.mat file_names.txt portamento
    python python/feature_preprocess.py matlab/dJTFS_glissando.mat file_names.txt glissando
>>>>>>> 51182fde
    ```<|MERGE_RESOLUTION|>--- conflicted
+++ resolved
@@ -21,17 +21,11 @@
 
     ```
     cd matlab
-<<<<<<< HEAD
 
-    matlab -r dJTFS_acciacatura -nodisplay -nodesktop
-    matlab -r dJTFS_portamento -nodisplay -nodesktop
-    matlab -r dJTFS_glissando -nodisplay -nodesktop
-
-=======
     matlab -r dJTFS_acciacatura --nodisplay --nodesktop
     matlab -r dJTFS_portamento --nodisplay --nodesktop
     matlab -r dJTFS_glissando --nodisplay --nodesktop
->>>>>>> 51182fde
+
     cd ..
     ```
 
@@ -40,15 +34,7 @@
 4. Preprocess the extracted features prior to classification.
 
     ```
-<<<<<<< HEAD
-    python python/feature_preprocess.py matlab/dSTFS_acciacatura.mat file_names.txt acciacatura
-
-    python python/feature_preprocess.py matlab/dSTFS_portamento.mat file_names.txt portamento
-
-    python python/feature_preprocess.py matlab/dSTFS_glissando.mat file_names.txt glissando
-=======
     python python/feature_preprocess.py matlab/dJTFS_acciacatura.mat file_names.txt acciacatura
     python python/feature_preprocess.py matlab/dJTFS_portamento.mat file_names.txt portamento
     python python/feature_preprocess.py matlab/dJTFS_glissando.mat file_names.txt glissando
->>>>>>> 51182fde
     ```